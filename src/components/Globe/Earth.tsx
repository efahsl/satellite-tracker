--- conflicted
+++ resolved
@@ -214,9 +214,8 @@
 
   return (
     <group>
-<<<<<<< HEAD
       {/* Earth sphere with tier-specific material */}
-      <mesh ref={earthRef}>
+      <mesh ref={earthRef} receiveShadow={true}>
         <sphereGeometry args={[
           EARTH_RADIUS, 
           earthQuality === 'high' ? 64 : earthQuality === 'medium' ? 48 : 32, 
@@ -227,7 +226,7 @@
 
       {/* Enhanced atmosphere glow effect (only for medium and high quality) */}
       {earthQuality !== 'low' && (
-        <mesh>
+        <mesh receiveShadow={true}>
           <sphereGeometry args={[EARTH_RADIUS + 0.1, 32, 32]} />
           <meshPhongMaterial
             color="#4a90e2"
@@ -240,7 +239,7 @@
       
       {/* Outer atmosphere layer (only for high quality) */}
       {earthQuality === 'high' && (
-        <mesh>
+        <mesh receiveShadow={true}>
           <sphereGeometry args={[EARTH_RADIUS + 0.2, 16, 16]} />
           <meshPhongMaterial
             color="#87ceeb"
@@ -250,35 +249,6 @@
           />
         </mesh>
       )}
-=======
-      {/* Earth sphere with day/night shader */}
-      <mesh ref={earthRef} receiveShadow={true}>
-        <sphereGeometry args={[EARTH_RADIUS, 64, 64]} />
-        <primitive object={shaderMaterial} ref={materialRef} />
-      </mesh>
-
-      {/* Enhanced atmosphere glow effect */}
-      <mesh receiveShadow={true}>
-        <sphereGeometry args={[EARTH_RADIUS + 0.1, 32, 32]} />
-        <meshPhongMaterial
-          color="#4a90e2"
-          transparent={true}
-          opacity={0.15}
-          depthWrite={false}
-        />
-      </mesh>
-      
-      {/* Outer atmosphere layer */}
-      <mesh receiveShadow={true}>
-        <sphereGeometry args={[EARTH_RADIUS + 0.2, 16, 16]} />
-        <meshPhongMaterial
-          color="#87ceeb"
-          transparent={true}
-          opacity={0.05}
-          depthWrite={false}
-        />
-      </mesh>
->>>>>>> 98954dc7
     </group>
   );
 });
