--- conflicted
+++ resolved
@@ -9,11 +9,8 @@
 import SolarLighting from './SolarLighting';
 import Controls from './Controls';
 import FPSMonitor from './FPSMonitor';
-<<<<<<< HEAD
 import { usePerformance } from '../../state/PerformanceContext';
-=======
 import { PerformanceManager } from './PerformanceManager';
->>>>>>> 98954dc7
 import { 
   EARTH_DAY_MAP, 
   EARTH_NIGHT_MAP, 
@@ -56,7 +53,6 @@
   }, [updateInterval]);
 
   return (
-<<<<<<< HEAD
     <div style={{ width, height, position: 'relative' }}>
       {/* FPS Monitor - Outside Canvas */}
       <FPSMonitor position="top-right" />
@@ -69,21 +65,13 @@
           {/* Reduced ambient light for more dramatic day/night contrast */}
           <ambientLight intensity={0.1} color="#404080" />
           
-          {/* Dynamic directional light positioned at sun location */}
-          <directionalLight 
-            position={sunPosition}
-            intensity={2.0} 
-            color="#fff8dc"
-            castShadow={shadowEnabled}
-            shadow-mapSize-width={shadowEnabled ? 2048 : 512}
-            shadow-mapSize-height={shadowEnabled ? 2048 : 512}
-          />
-          
-          {/* Additional rim lighting for atmosphere effect */}
-          <directionalLight 
-            position={sunPosition.clone().multiplyScalar(-0.3)}
-            intensity={0.3} 
-            color="#4169e1"
+          {/* Enhanced solar lighting system with realistic color temperature and dynamic intensity */}
+          <SolarLighting 
+            sunPosition={sunPosition}
+            solarActivity={solarActivity}
+            baseIntensity={SUN_INTENSITY}
+            enableShadows={shadowEnabled}
+            shadowMapSize={shadowEnabled ? 2048 : 512}
           />
           
           {/* Earth with enhanced textures and day/night cycle */}
@@ -106,6 +94,7 @@
             distance={SUN_DISTANCE}
             intensity={SUN_INTENSITY}
             visible={true}
+            onSolarActivityChange={setSolarActivity}
           />
           
           {/* Enhanced camera controls */}
@@ -127,97 +116,7 @@
           />
         </Suspense>
       </Canvas>
-=======
-    <PerformanceManager targetFps={30} enableAutoQuality={true}>
-      <div style={{ width, height, position: 'relative' }}>
-        {/* FPS Monitor - Outside Canvas */}
-        <FPSMonitor position="top-right" />
-        
-        <Canvas
-          camera={{ position: [0, 0, 12], fov: 45 }}
-          style={{ background: '#000000' }}
-        >
-          <Suspense fallback={null}>
-            {/* Reduced ambient light for more dramatic day/night contrast */}
-            <ambientLight intensity={0.08} color="#404080" />
-            
-            {/* Enhanced solar lighting system with realistic color temperature and dynamic intensity */}
-            <SolarLighting 
-              sunPosition={sunPosition}
-              solarActivity={solarActivity}
-              baseIntensity={SUN_INTENSITY}
-              enableShadows={true}
-              shadowMapSize={2048}
-            />
-            
-            {/* Earth with enhanced textures and day/night cycle */}
-            <Earth 
-              sunPosition={sunPosition}
-              dayTexturePath={EARTH_DAY_MAP}
-              nightTexturePath={EARTH_NIGHT_MAP}
-              normalMapPath={EARTH_NORMAL_MAP}
-              specularMapPath={EARTH_SPECULAR_MAP}
-            />
-            
-            {/* ISS with enhanced trajectory */}
-            <ISS showTrajectory={true} trajectoryLength={300} />
-            
-            {/* Sun with realistic appearance and positioning */}
-            <Sun 
-              sunPosition={sunPosition}
-              size={SUN_SIZE}
-              distance={SUN_DISTANCE}
-              intensity={SUN_INTENSITY}
-              visible={true}
-              onSolarActivityChange={setSolarActivity}
-            />
-            
-            {/* Enhanced camera controls */}
-            <Controls 
-              enableZoom={true} 
-              enablePan={true}
-              dampingFactor={0.05}
-            />
-            
-            {/* Enhanced star field with more realistic appearance */}
-            <Stars 
-              radius={200} 
-              depth={100} 
-              count={8000} 
-              factor={6} 
-              saturation={0.1} 
-              fade={true}
-              speed={0.5}
-            />
-          </Suspense>
-        </Canvas>
->>>>>>> 98954dc7
-      
-      {/* Enhanced loading indicator */}
-      <div 
-        style={{ 
-          position: 'absolute', 
-          top: '50%', 
-          left: '50%', 
-          transform: 'translate(-50%, -50%)',
-          display: 'none', // Will be shown conditionally when loading
-          color: '#ffffff',
-          fontSize: '1.2rem',
-          fontWeight: '300',
-          textAlign: 'center',
-          background: 'rgba(0, 0, 0, 0.7)',
-          padding: '20px',
-          borderRadius: '10px',
-          backdropFilter: 'blur(10px)'
-        }}
-      >
-        <div>Loading Earth...</div>
-        <div style={{ fontSize: '0.8rem', marginTop: '10px', opacity: 0.7 }}>
-          Initializing day/night cycle
-        </div>
-      </div>
     </div>
-  </PerformanceManager>
   );
 });
 
